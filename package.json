{
  "name": "iobroker.frigate",
  "version": "1.2.1",
  "description": "Adapter for Frigate",
  "author": {
    "name": "TA2k",
    "email": "tombox2020@gmail.com"
  },
  "contributors": [
    {
      "name": "Bettman66"
    }
  ],
  "homepage": "https://github.com/iobroker-community-adapters/ioBroker.frigate",
  "license": "MIT",
  "keywords": [
    "frigate",
    "ki",
    "detection"
  ],
  "repository": {
    "type": "git",
    "url": "https://github.com/iobroker-community-adapters/ioBroker.frigate.git"
  },
  "engines": {
    "node": ">= 18"
  },
  "dependencies": {
    "@iobroker/adapter-core": "^3.1.6",
    "aedes": "^0.51.2",
    "axios": "^1.7.2",
    "json2iob": "^2.6.12",
    "uuid": "^9.0.1"
  },
  "devDependencies": {
<<<<<<< HEAD
    "@alcalzone/release-script": "^3.8.0",
=======
    "@alcalzone/release-script": "^3.7.0",
>>>>>>> d80b7bff
    "@alcalzone/release-script-plugin-iobroker": "^3.7.2",
    "@alcalzone/release-script-plugin-license": "^3.7.0",
    "@alcalzone/release-script-plugin-manual-review": "^3.7.0",
    "@iobroker/testing": "^4.1.3",
    "@tsconfig/node18": "^18.2.4",
<<<<<<< HEAD
    "@types/node": "^20.14.13",
    "eslint": "^8.57.0",
    "eslint-config-prettier": "^9.1.0",
    "eslint-plugin-prettier": "^5.2.1",
    "prettier": "^3.3.3",
    "typescript": "~5.5.4"
=======
    "@types/node": "^20.14.9",
    "eslint": "^8.57.0",
    "eslint-config-prettier": "^9.1.0",
    "eslint-plugin-prettier": "^5.1.3",
    "prettier": "^3.3.2",
    "typescript": "~5.5.2"
>>>>>>> d80b7bff
  },
  "main": "main.js",
  "files": [
    "admin{,/!(src)/**}/!(tsconfig|tsconfig.*|.eslintrc).{json,json5}",
    "admin{,/!(src)/**}/*.{html,css,png,svg,jpg,js}",
    "lib/",
    "www/",
    "io-package.json",
    "LICENSE",
    "main.js"
  ],
  "scripts": {
    "test:js": "mocha --config test/mocharc.custom.json \"{!(node_modules|test)/**/*.test.js,*.test.js,test/**/test!(PackageFiles|Startup).js}\"",
    "test:package": "mocha test/package --exit",
    "test:integration": "mocha test/integration --exit",
    "test": "npm run test:js && npm run test:package",
    "check": "tsc --noEmit -p tsconfig.check.json",
    "lint": "eslint .",
    "translate": "translate-adapter",
    "release": "release-script --all"
  },
  "bugs": {
    "url": "https://github.com/iobroker-community-adapters/ioBroker.frigate/issues"
  },
  "readmeFilename": "README.md"
}<|MERGE_RESOLUTION|>--- conflicted
+++ resolved
@@ -33,31 +33,18 @@
     "uuid": "^9.0.1"
   },
   "devDependencies": {
-<<<<<<< HEAD
-    "@alcalzone/release-script": "^3.8.0",
-=======
     "@alcalzone/release-script": "^3.7.0",
->>>>>>> d80b7bff
     "@alcalzone/release-script-plugin-iobroker": "^3.7.2",
     "@alcalzone/release-script-plugin-license": "^3.7.0",
     "@alcalzone/release-script-plugin-manual-review": "^3.7.0",
     "@iobroker/testing": "^4.1.3",
     "@tsconfig/node18": "^18.2.4",
-<<<<<<< HEAD
-    "@types/node": "^20.14.13",
-    "eslint": "^8.57.0",
-    "eslint-config-prettier": "^9.1.0",
-    "eslint-plugin-prettier": "^5.2.1",
-    "prettier": "^3.3.3",
-    "typescript": "~5.5.4"
-=======
     "@types/node": "^20.14.9",
     "eslint": "^8.57.0",
     "eslint-config-prettier": "^9.1.0",
     "eslint-plugin-prettier": "^5.1.3",
     "prettier": "^3.3.2",
     "typescript": "~5.5.2"
->>>>>>> d80b7bff
   },
   "main": "main.js",
   "files": [
